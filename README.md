--- conflicted
+++ resolved
@@ -107,15 +107,14 @@
 # Example: 
 ./bin/mnist_cnn_trainer
 ```
-<<<<<<< HEAD
-# CPU Monitor uses:
+
+## CPU Monitor uses:
 1. set sync or semi_async cofiguration in docker-compose.yml
 2. run ./build.sh --clean
 3. run docker compose build 
 4. then docker compose up
 5. if (profile is semi_async for example) run the following command to draw cpu load
   python3 plot_cpu_range.py --logs ./logs --out cpu_usage_sync_0_25.png --tmin 0 --tmax 25
-=======
 
 ## Containerized run
 
@@ -136,5 +135,4 @@
 
 ## For semi async
 docker compose --profile semi-async up -d
-```
->>>>>>> 83bd7159
+```