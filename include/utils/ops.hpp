/*
 * Copyright (c) 2025 Tung D. Pham
 *
 * This software is licensed under the MIT License. See the LICENSE file in the
 * project root for the full license text.
 */
#pragma once

#include <memory>
#include <stdlib.h>
<<<<<<< HEAD
#if defined(__AVX2__) || defined(__SSE2__)
=======
#if defined(__AVX2__) || defined(__SSE2__) || (defined(_MSC_VER) && defined(_M_X64))
>>>>>>> 93d8ef74
#include <immintrin.h>
#endif

#include "parallel_for.hpp"

namespace utils {

template <typename T>
void nchw_to_cnhw(const T *src, T *dst, size_t batch_size, size_t channels,
                  size_t height, size_t width) {
#if defined(_OPENMP)
#pragma omp parallel for collapse(2) schedule(static)
  for (size_t n = 0; n < batch_size; ++n) {
    for (size_t c = 0; c < channels; ++c) {
      std::copy(&src[n * channels * height * width + c * height * width],
                &src[n * channels * height * width + c * height * width +
                     height * width],
                &dst[c * batch_size * height * width + n * height * width]);
    }
  }
#elif defined(USE_TBB)
  parallel_for_2d(batch_size, channels, [&](size_t n, size_t c) {
    std::copy(&src[n * channels * height * width + c * height * width],
              &src[n * channels * height * width + c * height * width +
                   height * width],
              &dst[c * batch_size * height * width + n * height * width]);
  });
#endif
}

template <typename T>
void cnhw_to_nchw(const T *src, T *dst, size_t batch_size, size_t channels,
                  size_t height, size_t width) {
#if defined(_OPENMP)
#pragma omp parallel for collapse(2) schedule(static)
  for (size_t n = 0; n < batch_size; ++n) {
    for (size_t c = 0; c < channels; ++c) {
      std::copy(&src[c * batch_size * height * width + n * height * width],
                &src[c * batch_size * height * width + n * height * width +
                     height * width],
                &dst[n * channels * height * width + c * height * width]);
    }
  }
#elif defined(USE_TBB)
  parallel_for_2d(batch_size, channels, [&](size_t n, size_t c) {
    std::copy(&src[c * batch_size * height * width + n * height * width],
              &src[c * batch_size * height * width + n * height * width +
                   height * width],
              &dst[n * channels * height * width + c * height * width]);
  });
#endif
}

template <typename T>
void transpose_2d_inplace(const T *src, T *dst, size_t rows, size_t cols) {
  const size_t block_size = 64;

#if defined(_OPENMP)
#pragma omp parallel for collapse(2) schedule(static)
  for (size_t i = 0; i < rows; i += block_size) {
    for (size_t j = 0; j < cols; j += block_size) {
      size_t max_i = std::min(i + block_size, rows);
      size_t max_j = std::min(j + block_size, cols);

      for (size_t ii = i; ii < max_i; ++ii) {
        for (size_t jj = j; jj < max_j; ++jj) {
          dst[jj * rows + ii] = src[ii * cols + jj];
        }
      }
    }
  }
#elif defined(USE_TBB)
  parallel_for_2d(rows, cols, [&](size_t i, size_t j) {
    dst[j * rows + i] = src[i * cols + j];
  });
#endif
}

template <typename T> void apply_softmax(Tensor<float> &tensor) {
  const size_t batch_size = tensor.shape()[0];
  const size_t num_classes = tensor.shape()[1];

#pragma omp parallel for if (batch_size > 16)
  for (size_t batch = 0; batch < batch_size; ++batch) {
    float max_val = tensor(batch, 0, 0, 0);
    for (size_t j = 1; j < num_classes; ++j) {
      max_val = std::max(max_val, tensor(batch, j, 0, 0));
    }

    float sum = 0.0f;
    for (size_t j = 0; j < num_classes; ++j) {
      const float exp_val = std::exp(tensor(batch, j, 0, 0) - max_val);
      tensor(batch, j, 0, 0) = exp_val;
      sum += exp_val;
    }

    const float inv_sum = 1.0f / std::max(sum, 1e-8f);
    for (size_t j = 0; j < num_classes; ++j) {
      tensor(batch, j, 0, 0) *= inv_sum;
    }
  }
}

template <typename T>
float compute_class_accuracy(const Tensor<float> &predictions,
                             const Tensor<float> &targets) {
  const size_t batch_size = predictions.shape()[0];
  const size_t num_classes = predictions.shape()[1];

  int total_correct = 0;

#pragma omp parallel for reduction(+ : total_correct) if (batch_size > 16)
  for (size_t i = 0; i < batch_size; ++i) {

    int pred_class = 0;
    float max_pred = predictions(i, 0, 0, 0);
    for (size_t j = 1; j < num_classes; ++j) {
      const float pred_val = predictions(i, j, 0, 0);
      if (pred_val > max_pred) {
        max_pred = pred_val;
        pred_class = static_cast<int>(j);
      }
    }

    int true_class = -1;
    for (size_t j = 0; j < num_classes; ++j) {
      if (targets(i, j, 0, 0) > 0.5f) {
        true_class = static_cast<int>(j);
        break;
      }
    }

    if (pred_class == true_class && true_class != -1) {
      total_correct++;
    }
  }

  return static_cast<float>(total_correct) / static_cast<float>(batch_size);
}

template <typename T>

T simd_dot_product(const T *weights, const T *col_data, size_t kernel_size) {
  T sum = T(0);

  if constexpr (std::is_same_v<T, float>) {
<<<<<<< HEAD
#if defined(__AVX2__)
=======
#if defined(__AVX2__) || (defined(_MSC_VER) && defined(_M_X64))
>>>>>>> 93d8ef74

    __m256 sum_vec = _mm256_setzero_ps();
    size_t simd_end = kernel_size - (kernel_size % 8);

    for (size_t ks = 0; ks < simd_end; ks += 8) {
      __m256 w_vec = _mm256_loadu_ps(&weights[ks]);

      __m256 c_vec = _mm256_loadu_ps(&col_data[ks]);

      sum_vec = _mm256_fmadd_ps(w_vec, c_vec, sum_vec);
    }

    __m128 sum_high = _mm256_extractf128_ps(sum_vec, 1);
    __m128 sum_low = _mm256_castps256_ps128(sum_vec);
    __m128 sum_128 = _mm_add_ps(sum_low, sum_high);

    sum_128 = _mm_hadd_ps(sum_128, sum_128);
    sum_128 = _mm_hadd_ps(sum_128, sum_128);
    sum = _mm_cvtss_f32(sum_128);

    for (size_t ks = simd_end; ks < kernel_size; ++ks) {
      sum += weights[ks] * col_data[ks];
    }

    _mm256_zeroupper();
<<<<<<< HEAD

#elif defined(__SSE2__)

=======

#elif defined(__SSE2__) || (defined(_MSC_VER) && defined(_M_X64))

>>>>>>> 93d8ef74
    __m128 sum_vec = _mm_setzero_ps();
    size_t simd_end = kernel_size - (kernel_size % 4);

    for (size_t ks = 0; ks < simd_end; ks += 4) {

      __m128 w_vec = _mm_loadu_ps(&weights[ks]);

      __m128 c_vec = _mm_loadu_ps(&col_data[ks]);

      __m128 prod = _mm_mul_ps(w_vec, c_vec);
      sum_vec = _mm_add_ps(sum_vec, prod);
    }

    sum_vec = _mm_hadd_ps(sum_vec, sum_vec);
    sum_vec = _mm_hadd_ps(sum_vec, sum_vec);
    sum = _mm_cvtss_f32(sum_vec);

    for (size_t ks = simd_end; ks < kernel_size; ++ks) {
      sum += weights[ks] * col_data[ks];
    }

#else
    std::cerr << "Warning: SIMD not supported, using scalar dot product."
              << std::endl;
<<<<<<< HEAD

=======
>>>>>>> 93d8ef74
    for (size_t ks = 0; ks < kernel_size; ++ks) {
      sum += weights[ks] * col_data[ks];
    }
#endif
  } else {

    for (size_t ks = 0; ks < kernel_size; ++ks) {
      sum += weights[ks] * col_data[ks];
    }
  }

  return sum;
}

} // namespace utils<|MERGE_RESOLUTION|>--- conflicted
+++ resolved
@@ -8,11 +8,7 @@
 
 #include <memory>
 #include <stdlib.h>
-<<<<<<< HEAD
-#if defined(__AVX2__) || defined(__SSE2__)
-=======
 #if defined(__AVX2__) || defined(__SSE2__) || (defined(_MSC_VER) && defined(_M_X64))
->>>>>>> 93d8ef74
 #include <immintrin.h>
 #endif
 
@@ -95,6 +91,7 @@
   const size_t batch_size = tensor.shape()[0];
   const size_t num_classes = tensor.shape()[1];
 
+#ifdef _OPENMP
 #pragma omp parallel for if (batch_size > 16)
   for (size_t batch = 0; batch < batch_size; ++batch) {
     float max_val = tensor(batch, 0, 0, 0);
@@ -159,11 +156,7 @@
   T sum = T(0);
 
   if constexpr (std::is_same_v<T, float>) {
-<<<<<<< HEAD
-#if defined(__AVX2__)
-=======
 #if defined(__AVX2__) || (defined(_MSC_VER) && defined(_M_X64))
->>>>>>> 93d8ef74
 
     __m256 sum_vec = _mm256_setzero_ps();
     size_t simd_end = kernel_size - (kernel_size % 8);
@@ -189,15 +182,9 @@
     }
 
     _mm256_zeroupper();
-<<<<<<< HEAD
-
-#elif defined(__SSE2__)
-
-=======
 
 #elif defined(__SSE2__) || (defined(_MSC_VER) && defined(_M_X64))
 
->>>>>>> 93d8ef74
     __m128 sum_vec = _mm_setzero_ps();
     size_t simd_end = kernel_size - (kernel_size % 4);
 
@@ -222,10 +209,6 @@
 #else
     std::cerr << "Warning: SIMD not supported, using scalar dot product."
               << std::endl;
-<<<<<<< HEAD
-
-=======
->>>>>>> 93d8ef74
     for (size_t ks = 0; ks < kernel_size; ++ks) {
       sum += weights[ks] * col_data[ks];
     }
