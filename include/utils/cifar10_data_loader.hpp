/*
 * Copyright (c) 2025 Tung D. Pham
 *
 * This software is licensed under the MIT License. See the LICENSE file in the
 * project root for the full license text.
 */
#pragma once

#include "../tensor/tensor.hpp"
#include "data_loader.hpp"
#include <algorithm>
#include <fstream>
#include <iostream>
#include <numeric>
#include <omp.h>
#include <random>
#include <sstream>
#include <string>
#include <string_view>
#include <vector>

namespace cifar10_constants {
constexpr size_t IMAGE_HEIGHT = 32;
constexpr size_t IMAGE_WIDTH = 32;
constexpr size_t IMAGE_SIZE = IMAGE_HEIGHT * IMAGE_WIDTH * 3;
constexpr size_t NUM_CLASSES = 10;
constexpr size_t NUM_CHANNELS = 3;
constexpr float NORMALIZATION_FACTOR = 255.0f;
constexpr size_t RECORD_SIZE = 1 + IMAGE_SIZE;
} // namespace cifar10_constants

namespace data_loading {

/**
 * Enhanced CIFAR-10 data loader for binary format adapted for CNN (2D RGB
 * images) Extends ImageClassificationDataLoader for proper inheritance
 */
template <typename T = float>
class CIFAR10DataLoader : public ImageClassificationDataLoader<T> {
private:
  std::vector<std::vector<T>> data_;
  std::vector<int> labels_;

  std::vector<Tensor<T>> batched_data_;
  std::vector<Tensor<T>> batched_labels_;
  bool batches_prepared_;

  std::vector<std::string> class_names_ = {
      "airplane", "automobile", "bird",  "cat",  "deer",
      "dog",      "frog",       "horse", "ship", "truck"};

public:
  CIFAR10DataLoader()
      : ImageClassificationDataLoader<T>(), batches_prepared_(false) {

    data_.reserve(50000);
    labels_.reserve(50000);
  }

  virtual ~CIFAR10DataLoader() = default;

  /**
   * Load CIFAR-10 data from binary file(s)
   * @param source Path to binary file or directory containing multiple files
   * @return true if successful, false otherwise
   */
  bool load_data(const std::string &source) override {

    std::vector<std::string> filenames;

    if (source.find(".bin") != std::string::npos) {
      filenames.push_back(source);
    } else {

      std::cerr << "Error: For multiple files, use load_multiple_files() method"
                << std::endl;
      return false;
    }

    return load_multiple_files(filenames);
  }

  /**
   * Load CIFAR-10 data from multiple binary files
   * @param filenames Vector of file paths to load
   * @return true if successful, false otherwise
   */
  bool load_multiple_files(const std::vector<std::string> &filenames) {
    data_.clear();
    labels_.clear();

    for (const auto &filename : filenames) {
      std::ifstream file(filename, std::ios::binary);
      if (!file.is_open()) {
        std::cerr << "Error: Could not open file " << filename << std::endl;
        return false;
      }

      char buffer[cifar10_constants::RECORD_SIZE];
      size_t records_loaded = 0;

      while (file.read(buffer, cifar10_constants::RECORD_SIZE)) {

        labels_.push_back(
            static_cast<int>(static_cast<unsigned char>(buffer[0])));

        std::vector<T> image_data;
        image_data.reserve(cifar10_constants::IMAGE_SIZE);

        for (size_t i = 1; i < cifar10_constants::RECORD_SIZE; ++i) {
          image_data.push_back(
              static_cast<T>(static_cast<unsigned char>(buffer[i]) /
                             cifar10_constants::NORMALIZATION_FACTOR));
        }

        data_.push_back(std::move(image_data));
        records_loaded++;
      }

      std::cout << "Loaded " << records_loaded << " samples from " << filename
                << std::endl;
    }

    this->current_index_ = 0;
    std::cout << "Total loaded: " << data_.size() << " samples" << std::endl;
    return !data_.empty();
  }

  /**
   * Get the next batch of data using pre-computed batches
   */
  bool get_next_batch(Tensor<T> &batch_data, Tensor<T> &batch_labels) override {
    if (!batches_prepared_) {
      std::cerr << "Error: Batches not prepared! Call prepare_batches() first."
                << std::endl;
      return false;
    }

    if (this->current_batch_index_ >= batched_data_.size()) {
      return false;
    }

    batch_data = batched_data_[this->current_batch_index_].clone();
    batch_labels = batched_labels_[this->current_batch_index_].clone();
    ++this->current_batch_index_;

    return true;
  }

  /**
   * Get a specific batch size (supports both pre-computed and on-demand
   * batches)
   */
<<<<<<< HEAD
  bool get_batch(int batch_size, Tensor<T> &batch_data,
=======
  bool get_batch(size_t batch_size, Tensor<T> &batch_data,
>>>>>>> 93d8ef74
                 Tensor<T> &batch_labels) override {

    if (batches_prepared_ && batch_size == this->batch_size_) {
      return get_next_batch(batch_data, batch_labels);
    }

    if (this->current_index_ >= data_.size()) {
      return false;
    }

<<<<<<< HEAD
    const int actual_batch_size = std::min(
        batch_size, static_cast<int>(data_.size() - this->current_index_));

    batch_data = Tensor<T>(
        static_cast<size_t>(actual_batch_size), cifar10_constants::NUM_CHANNELS,
        cifar10_constants::IMAGE_HEIGHT, cifar10_constants::IMAGE_WIDTH);

    batch_labels = Tensor<T>(static_cast<size_t>(actual_batch_size),
=======
    const size_t actual_batch_size = std::min(
        batch_size, data_.size() - this->current_index_);

    batch_data = Tensor<T>(
        actual_batch_size, cifar10_constants::NUM_CHANNELS,
        cifar10_constants::IMAGE_HEIGHT, cifar10_constants::IMAGE_WIDTH);

    batch_labels = Tensor<T>(actual_batch_size,
>>>>>>> 93d8ef74
                             cifar10_constants::NUM_CLASSES, 1, 1);
    batch_labels.fill(static_cast<T>(0.0));

#pragma omp parallel for if (actual_batch_size > 16)
<<<<<<< HEAD
    for (int i = 0; i < actual_batch_size; ++i) {
=======
    for (size_t i = 0; i < actual_batch_size; ++i) {
>>>>>>> 93d8ef74
      const auto &image_data = data_[this->current_index_ + i];

      for (int c = 0; c < static_cast<int>(cifar10_constants::NUM_CHANNELS);
           ++c) {
        for (int h = 0; h < static_cast<int>(cifar10_constants::IMAGE_HEIGHT);
             ++h) {
          for (int w = 0; w < static_cast<int>(cifar10_constants::IMAGE_WIDTH);
               ++w) {
            size_t pixel_idx = c * cifar10_constants::IMAGE_HEIGHT *
                                   cifar10_constants::IMAGE_WIDTH +
                               h * cifar10_constants::IMAGE_WIDTH + w;
            batch_data(i, c, h, w) = image_data[pixel_idx];
          }
        }
      }

      const int label = labels_[this->current_index_ + i];
      if (label >= 0 &&
          label < static_cast<int>(cifar10_constants::NUM_CLASSES)) {
        batch_labels(i, label, 0, 0) = static_cast<T>(1.0);
      }
    }

    this->current_index_ += actual_batch_size;
    return true;
  }

  /**
   * Reset iterator to beginning of dataset
   */
  void reset() override {
    this->current_index_ = 0;
    this->current_batch_index_ = 0;
  }

  /**
   * Shuffle the dataset
   */
  void shuffle() override {
    if (!batches_prepared_) {
      if (data_.empty())
        return;

      std::vector<size_t> indices =
          this->generate_shuffled_indices(data_.size());

      std::vector<std::vector<T>> shuffled_data;
      std::vector<int> shuffled_labels;
      shuffled_data.reserve(data_.size());
      shuffled_labels.reserve(labels_.size());

      for (const auto &idx : indices) {
        shuffled_data.emplace_back(std::move(data_[idx]));
        shuffled_labels.emplace_back(labels_[idx]);
      }

      data_ = std::move(shuffled_data);
      labels_ = std::move(shuffled_labels);
      this->current_index_ = 0;
    } else {
      this->current_batch_index_ = 0;

      std::vector<size_t> indices =
          this->generate_shuffled_indices(batched_data_.size());

      std::vector<Tensor<T>> shuffled_data;
      std::vector<Tensor<T>> shuffled_labels;

      for (const auto &idx : indices) {
        shuffled_data.emplace_back(std::move(batched_data_[idx]));
        shuffled_labels.emplace_back(std::move(batched_labels_[idx]));
      }

      batched_data_ = std::move(shuffled_data);
      batched_labels_ = std::move(shuffled_labels);
      this->current_batch_index_ = 0;
    }
  }

  /**
   * Get the total number of samples in the dataset
   */
  size_t size() const override { return data_.size(); }

  /**
   * Get image dimensions (channels, height, width)
   */
  std::vector<size_t> get_image_shape() const override {
    return {cifar10_constants::NUM_CHANNELS, cifar10_constants::IMAGE_HEIGHT,
            cifar10_constants::IMAGE_WIDTH};
  }

  /**
   * Get number of classes
   */
  int get_num_classes() const override {
    return static_cast<int>(cifar10_constants::NUM_CLASSES);
  }

  /**
   * Get class names for CIFAR-10
   */
  std::vector<std::string> get_class_names() const override {
    return class_names_;
  }

  /**
   * Pre-compute all batches for efficient training
   */
<<<<<<< HEAD
  void prepare_batches(int batch_size) override {
=======
  void prepare_batches(size_t batch_size) override {
>>>>>>> 93d8ef74
    if (data_.empty()) {
      std::cerr << "Warning: No data loaded, cannot prepare batches!"
                << std::endl;
      return;
    }

    this->batch_size_ = batch_size;
    this->batched_prepared_ = true;
    batched_data_.clear();
    batched_labels_.clear();

    const size_t num_samples = data_.size();
    const size_t num_batches = (num_samples + batch_size - 1) / batch_size;

    batched_data_.reserve(num_batches);
    batched_labels_.reserve(num_batches);

    std::cout << "Preparing " << num_batches << " batches of size "
              << batch_size << "..." << std::endl;

    for (size_t batch_idx = 0; batch_idx < num_batches; ++batch_idx) {
      const size_t start_idx = batch_idx * batch_size;
      const size_t end_idx = std::min(start_idx + batch_size, num_samples);
<<<<<<< HEAD
      const int actual_batch_size = static_cast<int>(end_idx - start_idx);

      Tensor<T> batch_data(static_cast<size_t>(actual_batch_size),
                           cifar10_constants::NUM_CHANNELS,
                           cifar10_constants::IMAGE_HEIGHT,
                           cifar10_constants::IMAGE_WIDTH);

      Tensor<T> batch_labels(static_cast<size_t>(actual_batch_size),
=======
      const size_t actual_batch_size = end_idx - start_idx;

      Tensor<T> batch_data(actual_batch_size, cifar10_constants::NUM_CHANNELS,
                           cifar10_constants::IMAGE_HEIGHT,
                           cifar10_constants::IMAGE_WIDTH);

      Tensor<T> batch_labels(actual_batch_size,
>>>>>>> 93d8ef74
                             cifar10_constants::NUM_CLASSES, 1, 1);
      batch_labels.fill(static_cast<T>(0.0));

#pragma omp parallel for if (actual_batch_size > 16)
<<<<<<< HEAD
      for (int i = 0; i < actual_batch_size; ++i) {
        const size_t sample_idx = start_idx + i;
        const auto &image_data = data_[sample_idx];

        for (int c = 0; c < static_cast<int>(cifar10_constants::NUM_CHANNELS);
             ++c) {
          for (int h = 0; h < static_cast<int>(cifar10_constants::IMAGE_HEIGHT);
               ++h) {
            for (int w = 0;
                 w < static_cast<int>(cifar10_constants::IMAGE_WIDTH); ++w) {
=======
      for (size_t i = 0; i < actual_batch_size; ++i) {
        const size_t sample_idx = start_idx + i;
        const auto &image_data = data_[sample_idx];

        for (size_t c = 0; c < cifar10_constants::NUM_CHANNELS; ++c) {
          for (size_t h = 0; h < cifar10_constants::IMAGE_HEIGHT; ++h) {
            for (size_t w = 0; w < cifar10_constants::IMAGE_WIDTH; ++w) {
>>>>>>> 93d8ef74
              size_t pixel_idx = c * cifar10_constants::IMAGE_HEIGHT *
                                     cifar10_constants::IMAGE_WIDTH +
                                 h * cifar10_constants::IMAGE_WIDTH + w;
              batch_data(i, c, h, w) = image_data[pixel_idx];
            }
          }
        }

        const int label = labels_[sample_idx];
        if (label >= 0 &&
            label < static_cast<int>(cifar10_constants::NUM_CLASSES)) {
          batch_labels(i, label, 0, 0) = static_cast<T>(1.0);
        }
      }

      batched_data_.emplace_back(std::move(batch_data));
      batched_labels_.emplace_back(std::move(batch_labels));
    }

    this->current_batch_index_ = 0;
    batches_prepared_ = true;
    std::cout << "Batch preparation completed!" << std::endl;
  }

  /**
   * Get number of batches when using prepared batches
   */
  size_t num_batches() const override {
    return batches_prepared_ ? batched_data_.size()
                             : BaseDataLoader<T>::num_batches();
  }

  /**
   * Check if batches are prepared
   */
  bool are_batches_prepared() const override { return batches_prepared_; }

  /**
   * Get data statistics for debugging
   */
  void print_data_stats() const {
    if (data_.empty()) {
      std::cout << "No data loaded" << std::endl;
      return;
    }

    std::vector<int> label_counts(cifar10_constants::NUM_CLASSES, 0);
    for (const auto &label : labels_) {
      if (label >= 0 &&
          label < static_cast<int>(cifar10_constants::NUM_CLASSES)) {
        label_counts[label]++;
      }
    }

    std::cout << "CIFAR-10 Dataset Statistics:" << std::endl;
    std::cout << "Total samples: " << data_.size() << std::endl;
    std::cout << "Image shape: " << cifar10_constants::NUM_CHANNELS << "x"
              << cifar10_constants::IMAGE_HEIGHT << "x"
              << cifar10_constants::IMAGE_WIDTH << std::endl;
    std::cout << "Class distribution:" << std::endl;
    for (int i = 0; i < static_cast<int>(cifar10_constants::NUM_CLASSES); ++i) {
      std::cout << "  " << class_names_[i] << " (" << i
                << "): " << label_counts[i] << " samples" << std::endl;
    }

    if (!data_.empty()) {
      T min_val = *std::min_element(data_[0].begin(), data_[0].end());
      T max_val = *std::max_element(data_[0].begin(), data_[0].end());
      T sum = std::accumulate(data_[0].begin(), data_[0].end(),
                              static_cast<T>(0.0));
      T mean = sum / data_[0].size();

      std::cout << "Pixel value range: [" << min_val << ", " << max_val << "]"
                << std::endl;
      std::cout << "First image mean pixel value: " << mean << std::endl;
    }
  }
};

using CIFAR10DataLoaderFloat = CIFAR10DataLoader<float>;
using CIFAR10DataLoaderDouble = CIFAR10DataLoader<double>;

} // namespace data_loading<|MERGE_RESOLUTION|>--- conflicted
+++ resolved
@@ -151,11 +151,7 @@
    * Get a specific batch size (supports both pre-computed and on-demand
    * batches)
    */
-<<<<<<< HEAD
-  bool get_batch(int batch_size, Tensor<T> &batch_data,
-=======
   bool get_batch(size_t batch_size, Tensor<T> &batch_data,
->>>>>>> 93d8ef74
                  Tensor<T> &batch_labels) override {
 
     if (batches_prepared_ && batch_size == this->batch_size_) {
@@ -166,16 +162,6 @@
       return false;
     }
 
-<<<<<<< HEAD
-    const int actual_batch_size = std::min(
-        batch_size, static_cast<int>(data_.size() - this->current_index_));
-
-    batch_data = Tensor<T>(
-        static_cast<size_t>(actual_batch_size), cifar10_constants::NUM_CHANNELS,
-        cifar10_constants::IMAGE_HEIGHT, cifar10_constants::IMAGE_WIDTH);
-
-    batch_labels = Tensor<T>(static_cast<size_t>(actual_batch_size),
-=======
     const size_t actual_batch_size = std::min(
         batch_size, data_.size() - this->current_index_);
 
@@ -184,16 +170,11 @@
         cifar10_constants::IMAGE_HEIGHT, cifar10_constants::IMAGE_WIDTH);
 
     batch_labels = Tensor<T>(actual_batch_size,
->>>>>>> 93d8ef74
                              cifar10_constants::NUM_CLASSES, 1, 1);
     batch_labels.fill(static_cast<T>(0.0));
 
 #pragma omp parallel for if (actual_batch_size > 16)
-<<<<<<< HEAD
-    for (int i = 0; i < actual_batch_size; ++i) {
-=======
     for (size_t i = 0; i < actual_batch_size; ++i) {
->>>>>>> 93d8ef74
       const auto &image_data = data_[this->current_index_ + i];
 
       for (int c = 0; c < static_cast<int>(cifar10_constants::NUM_CHANNELS);
@@ -303,11 +284,7 @@
   /**
    * Pre-compute all batches for efficient training
    */
-<<<<<<< HEAD
-  void prepare_batches(int batch_size) override {
-=======
   void prepare_batches(size_t batch_size) override {
->>>>>>> 93d8ef74
     if (data_.empty()) {
       std::cerr << "Warning: No data loaded, cannot prepare batches!"
                 << std::endl;
@@ -331,16 +308,6 @@
     for (size_t batch_idx = 0; batch_idx < num_batches; ++batch_idx) {
       const size_t start_idx = batch_idx * batch_size;
       const size_t end_idx = std::min(start_idx + batch_size, num_samples);
-<<<<<<< HEAD
-      const int actual_batch_size = static_cast<int>(end_idx - start_idx);
-
-      Tensor<T> batch_data(static_cast<size_t>(actual_batch_size),
-                           cifar10_constants::NUM_CHANNELS,
-                           cifar10_constants::IMAGE_HEIGHT,
-                           cifar10_constants::IMAGE_WIDTH);
-
-      Tensor<T> batch_labels(static_cast<size_t>(actual_batch_size),
-=======
       const size_t actual_batch_size = end_idx - start_idx;
 
       Tensor<T> batch_data(actual_batch_size, cifar10_constants::NUM_CHANNELS,
@@ -348,23 +315,10 @@
                            cifar10_constants::IMAGE_WIDTH);
 
       Tensor<T> batch_labels(actual_batch_size,
->>>>>>> 93d8ef74
                              cifar10_constants::NUM_CLASSES, 1, 1);
       batch_labels.fill(static_cast<T>(0.0));
 
 #pragma omp parallel for if (actual_batch_size > 16)
-<<<<<<< HEAD
-      for (int i = 0; i < actual_batch_size; ++i) {
-        const size_t sample_idx = start_idx + i;
-        const auto &image_data = data_[sample_idx];
-
-        for (int c = 0; c < static_cast<int>(cifar10_constants::NUM_CHANNELS);
-             ++c) {
-          for (int h = 0; h < static_cast<int>(cifar10_constants::IMAGE_HEIGHT);
-               ++h) {
-            for (int w = 0;
-                 w < static_cast<int>(cifar10_constants::IMAGE_WIDTH); ++w) {
-=======
       for (size_t i = 0; i < actual_batch_size; ++i) {
         const size_t sample_idx = start_idx + i;
         const auto &image_data = data_[sample_idx];
@@ -372,7 +326,6 @@
         for (size_t c = 0; c < cifar10_constants::NUM_CHANNELS; ++c) {
           for (size_t h = 0; h < cifar10_constants::IMAGE_HEIGHT; ++h) {
             for (size_t w = 0; w < cifar10_constants::IMAGE_WIDTH; ++w) {
->>>>>>> 93d8ef74
               size_t pixel_idx = c * cifar10_constants::IMAGE_HEIGHT *
                                      cifar10_constants::IMAGE_WIDTH +
                                  h * cifar10_constants::IMAGE_WIDTH + w;
