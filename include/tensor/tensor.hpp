/*
 * Copyright (c) 2025 Tung D. Pham
 *
 * This software is licensed under the MIT License. See the LICENSE file in the
 * project root for the full license text.
 */
#pragma once

#include "matrix/matrix.hpp"
#include "tensor_view.hpp"
#include <cassert>
#include <cstdint>
#include <cstdlib>
#include <fstream>
#include <iomanip>
#include <iostream>
#include <memory>
#include <numeric>
#include <random>
#include <stdexcept>
#include <type_traits>
#include <vector>
<<<<<<< HEAD
=======
#include <sstream>

#ifdef _WIN32
#include <windows.h>
#include <malloc.h>
#endif

>>>>>>> 93d8ef74
#include "utils/parallel_for.hpp"

#ifdef __AVX2__
#include <immintrin.h>
#endif

enum ALIGNMENT_TYPE { AVX2 = 32, DEFAULT = 16 };

template <typename T = float, Layout L = NCHW> struct Tensor {
  static_assert(std::is_arithmetic<T>::value, "Tensor type must be arithmetic");
  static_assert(std::is_floating_point<T>::value || std::is_integral<T>::value,
                "Tensor type must be floating point or integral");

private:
  using View = TensorView<T, L>;

  static constexpr size_t dims_ = View::dims;
  size_t shape_[dims_];
  size_t strides_[dims_];
  T *data_;

  size_t data_size_;

  inline void compute_strides() { View::compute_strides(strides_, shape_); }

  template <typename... Indices>
  inline size_t compute_index(Indices... indices) const {
    static_assert(sizeof...(indices) == dims_,
                  "Incorrect number of dimensions");
    size_t index = 0;
    short count = 0;
    ((index += indices * strides_[count++]), ...);
    return index;
  }

  static T *allocate_aligned(size_t count) {
    if (count == 0)
        return nullptr;

    constexpr size_t alignment = ALIGNMENT_TYPE::AVX2;
    size_t byte_size = count * sizeof(T);
    size_t aligned_size = ((byte_size + alignment - 1) / alignment) * alignment;

    void *ptr = nullptr;

#ifdef _WIN32
    ptr = _aligned_malloc(aligned_size, alignment);
    if (ptr == nullptr) {
        throw std::bad_alloc();
    }
#else
    if (posix_memalign(&ptr, alignment, aligned_size) != 0) {
        throw std::bad_alloc();
    }
#endif
    return static_cast<T *>(ptr);
}


  static void deallocate_aligned(T *ptr) {
    if (ptr != nullptr) {
#ifdef _WIN32
      _aligned_free(ptr);
#else
      free(ptr);
#endif
    }
  }

public:
  Tensor() : data_(nullptr), data_size_(0) { compute_strides(); }

  // Specialized constructor for 4D tensors
  Tensor(size_t batch, size_t channels, size_t height, size_t width)
      : data_(nullptr) {
    static_assert(dims_ == 4,
                  "4-parameter constructor only valid for 4D tensors");
    if constexpr (L == NCDHW || L == NDHWC) {
      throw std::invalid_argument("5D L specified for 4D constructor");
    }
    shape_[0] = batch;
    shape_[1] = channels;
    shape_[2] = height;
    shape_[3] = width;
    compute_strides();
    data_size_ = batch * channels * height * width;
    data_ = allocate_aligned(data_size_);
    fill_avx2(T(0));
  }

  // For tensor of any rank
  template <typename... Shape> Tensor(Shape... shape) : data_(nullptr) {
    static_assert(sizeof...(Shape) == dims_,
                  "Number of shape parameters must match tensor dimensions");
    size_t temp_shape[] = {static_cast<size_t>(shape)...};
    std::copy(temp_shape, temp_shape + dims_, shape_);
    compute_strides();
    data_size_ =
        std::accumulate(shape_, shape_ + dims_, size_t(1), std::multiplies<size_t>());
    data_ = allocate_aligned(data_size_);
    fill_avx2(T(0));
  }

  Tensor(std::vector<size_t> shape) : data_(nullptr) {
    if (shape.size() != dims_) {
      throw std::invalid_argument(
          "Shape vector size must match tensor dimensions");
    }
    std::copy(shape.begin(), shape.end(), shape_);
    compute_strides();
    data_size_ =
        std::accumulate(shape_, shape_ + dims_, size_t(1), std::multiplies<size_t>());
    data_ = allocate_aligned(data_size_);
    fill_avx2(T(0));
  }

  Tensor(std::vector<size_t> shape, const std::vector<T> &data)
      : data_(nullptr) {
    if (shape.size() != dims_) {
      throw std::invalid_argument(
          "Shape vector size must match tensor dimensions");
    }
    std::copy(shape.begin(), shape.end(), shape_);
    compute_strides();
    data_size_ =
        std::accumulate(shape_, shape_ + dims_, size_t(1), std::multiplies<size_t>());
    if (data.size() != data_size_) {
      throw std::invalid_argument(
          "Data size does not match tensor shape product");
    }
    data_ = allocate_aligned(data_size_);
    copy_avx2(data.data());
  }

  ~Tensor() { deallocate_aligned(data_); }

  Tensor(const Tensor &other) : data_(nullptr), data_size_(other.data_size_) {
    std::copy(other.shape_, other.shape_ + dims_, shape_);
    compute_strides();
    if (data_size_ > 0) {
      data_ = allocate_aligned(data_size_);
      copy_avx2(other.data_);
    }
  }

  Tensor(Tensor &&other) noexcept
      : data_(other.data_), data_size_(other.data_size_) {
    std::copy(other.shape_, other.shape_ + dims_, shape_);
    compute_strides();
    other.data_ = nullptr;
    other.data_size_ = 0;
  }

  Tensor<T, L> &operator=(const Tensor<T, L> &other) = delete;

  Tensor &operator=(Tensor &&other) noexcept {
    if (this != &other) {

      deallocate_aligned(data_);

      std::copy(other.shape_, other.shape_ + dims_, shape_);
      compute_strides();
      data_ = other.data_;
      data_size_ = other.data_size_;

      other.data_ = nullptr;
      other.data_size_ = 0;
    }
    return *this;
  }

  template <typename... Indices> T &operator()(Indices... indices) {
    static_assert(sizeof...(indices) == dims_,
                  "Incorrect number of dimensions");
    return data_[compute_index(indices...)];
  }

  template <typename... Indices> const T &operator()(Indices... indices) const {
    static_assert(sizeof...(indices) == dims_,
                  "Incorrect number of dimensions");
    return data_[compute_index(indices...)];
  }

  std::vector<size_t> shape() const {
    return std::vector<size_t>(shape_, shape_ + dims_);
  }

  std::string shape_str() const {
    std::ostringstream oss;
    oss << "{";
    for (size_t i = 0; i < dims_; ++i) {
      oss << shape_[i];
      if (i < dims_ - 1) {
        oss << ", ";
      }
    }
    oss << "}";
    return oss.str();
  }

  const size_t *strides_ptr() const { return strides_; }

  size_t batch_size() const { return shape_[0]; }

  size_t channels() const { return shape_[1]; }

  size_t height() const { return shape_[dims_ - 2]; }

  size_t width() const { return shape_[dims_ - 1]; }

  size_t depth() const {
    if constexpr (dims_ == 5) {
      return shape_[2];
    } else {
      return 1;
    }
  }

  size_t dimension(const size_t index) const { return shape_[index]; }

  size_t stride(const size_t index) const { return strides_[index]; }

  size_t size() const { return data_size_; }

  T *data() { return data_; }

  const T *data() const { return data_; }

  bool is_aligned(size_t alignment = 32) const {
    std::cout << "Data pointer address: " << reinterpret_cast<uintptr_t>(data_)
              << std::endl;
    return (reinterpret_cast<uintptr_t>(data_) % alignment) == 0;
  }

  Tensor<T, L> clone() const {
    return Tensor<T, L>(std::vector<size_t>(shape_, shape_ + dims_),
                        std::vector<T>(data_, data_ + data_size_));
  }

  void fill(T value) { fill_avx2(value); }

  void fill_random_uniform(T range) {
    std::mt19937 gen(std::random_device{}());
    if constexpr (std::is_floating_point<T>::value) {
      std::uniform_real_distribution<T> dis(-range, range);
      for (size_t i = 0; i < data_size_; ++i) {
        data_[i] = dis(gen);
      }
    } else {

      auto int_range = static_cast<typename std::conditional<
          std::is_signed<T>::value, std::int64_t, std::uint64_t>::type>(range);
      std::uniform_int_distribution<decltype(int_range)> dis(-int_range,
                                                             int_range);
      for (size_t i = 0; i < data_size_; ++i) {
        data_[i] = static_cast<T>(dis(gen));
      }
    }
  }

  void fill_random_normal(T mean, T stddev) {
    static_assert(std::is_floating_point<T>::value,
                  "Normal distribution requires floating point type");
    std::mt19937 gen(std::random_device{}());
    std::normal_distribution<T> dis(mean, stddev);
    for (size_t i = 0; i < data_size_; ++i) {
      data_[i] = dis(gen);
    }
  }

  Tensor<T, L> reshape(const std::vector<size_t> &new_shape) const {

    bool same_shape = (new_shape.size() == dims_);
    if (same_shape) {
      for (size_t i = 0; i < dims_; ++i) {
        if (new_shape[i] != shape_[i]) {
          same_shape = false;
          break;
        }
      }
    }

    if (same_shape) {
      return *this;
    }

    size_t new_size = std::accumulate(new_shape.begin(), new_shape.end(), size_t(1),
                                      std::multiplies<size_t>());
    if (new_size != size()) {
      throw std::invalid_argument("New shape must have same total size");
    }
    std::vector<T> temp_data(data_, data_ + data_size_);
    return Tensor<T, L>(new_shape, temp_data);
  }

  Tensor<T, L> pad(size_t pad_h, size_t pad_w, T value = T(0)) const {
    assert(dims_ == 4 && "Padding only supported for 4D tensors");
    if (pad_h == 0 && pad_w == 0) {
      return *this;
    }

    const size_t batch_size_ = batch_size();
    const size_t channels_ = channels();
    const size_t height_ = height();
    const size_t width_ = width();

    Tensor<T, L> result(batch_size_, channels_, height_ + 2 * pad_h,
                        width_ + 2 * pad_w);
    result.fill(value);

#if defined(_OPENMP)
#pragma omp parallel for collapse(2) schedule(static)
#endif
    for (size_t n = 0; n < batch_size_; ++n) {
      for (size_t c = 0; c < channels_; ++c) {
        for (size_t h = 0; h < height_; ++h) {
          for (size_t w = 0; w < width_; ++w) {
            result(n, c, h + pad_h, w + pad_w) = (*this)(n, c, h, w);
          }
        }
      }
    }

    return result;
  }

  Tensor<T, L> crop(const size_t start_h, const size_t start_w, const size_t end_h,
                    const size_t end_w) const {
    if constexpr (dims_ != 4) {
      throw std::runtime_error("2D cropping only supported for 4D tensors");
    }

    if (end_h >= height() || end_w >= width() || start_h > end_h ||
        start_w > end_w) {
      throw std::invalid_argument("Invalid crop dimensions");
    }

    const size_t new_height = end_h - start_h + 1;
    const size_t new_width = end_w - start_w + 1;

    const size_t batch_size_ = batch_size();
    const size_t channels_ = channels();
    Tensor<T, L> result(batch_size_, channels_, new_height, new_width);

#if defined(_OPENMP)
#pragma omp parallel for collapse(2) schedule(static)
#endif
    for (size_t n = 0; n < batch_size_; ++n) {
      for (size_t c = 0; c < channels_; ++c) {
        for (size_t h = 0; h < new_height; ++h) {
          for (size_t w = 0; w < new_width; ++w) {
            result(n, c, h, w) = (*this)(n, c, start_h + h, start_w + w);
          }
        }
      }
    }

    return result;
  }

  Tensor<T, L> slice_batch(size_t start_batch, size_t end_batch) const {
    if (end_batch >= batch_size() || start_batch > end_batch) {
      throw std::invalid_argument("Invalid batch slice range");
    }

    size_t new_batch_size = end_batch - start_batch + 1;

    if constexpr (dims_ == 4) {
      Tensor<T, L> result(new_batch_size, channels(), height(), width());
      T *result_data = result.data();
      size_t output_size = channels() * height() * width();
#if defined(_OPENMP)
#pragma omp parallel for collapse(2) schedule(static)
#endif
      for (size_t n = 0; n < new_batch_size; ++n) {
        for (size_t idx = 0; idx < output_size; ++idx) {
          size_t batch_idx = start_batch + n;
          result_data[n * output_size + idx] =
              this->data_[batch_idx * strides_[0] + idx];
        }
      }
      return result;
    } else {
      throw std::runtime_error(
          "Unsupported tensor dimensionality for batch slicing");
    }
  }

  Tensor<T, L> slice_channels(size_t start_ch, size_t end_ch) const {
    if (end_ch >= channels() || start_ch > end_ch) {
      throw std::invalid_argument("Invalid channel slice range");
    }

    size_t new_channels = end_ch - start_ch + 1;

    if constexpr (dims_ == 4) {
      Tensor<T, L> result(batch_size(), new_channels, height(), width());

#if defined(_OPENMP)
#pragma omp parallel for collapse(2) schedule(static)
#endif
      for (size_t n = 0; n < batch_size(); ++n) {
        for (size_t c = 0; c < new_channels; ++c) {
          for (size_t h = 0; h < height(); ++h) {
            for (size_t w = 0; w < width(); ++w) {
              result(n, c, h, w) = (*this)(n, start_ch + c, h, w);
            }
          }
        }
      }
      return result;
    } else {
      throw std::runtime_error(
          "Unsupported tensor dimensionality for channel slicing");
    }
  }

  Tensor<T, L> operator+(const Tensor<T, L> &other) const {

    for (size_t i = 0; i < dims_; ++i) {
      if (shape_[i] != other.shape_[i]) {
        std::cerr << "Shape mismatch: " << shape_[i] << " vs "
                  << other.shape_[i] << std::endl;
        throw std::invalid_argument("Tensor shapes must match for addition");
      }
    }

    std::vector<size_t> shape_vec(shape_, shape_ + dims_);
    Tensor<T, L> result(shape_vec);

#if defined(_OPENMP)
#pragma omp parallel for schedule(static)
#endif
    for (size_t idx = 0; idx < data_size_; ++idx)
      result.data_[idx] = data_[idx] + other.data_[idx];

    return result;
  }

  Tensor<T, L> operator-(const Tensor<T, L> &other) const {

    for (size_t i = 0; i < dims_; ++i) {
      if (shape_[i] != other.shape_[i]) {
        throw std::invalid_argument("Tensor shapes must match for subtraction");
      }
    }

    std::vector<size_t> shape_vec(shape_, shape_ + dims_);
    Tensor<T, L> result(shape_vec);

#if defined(_OPENMP)
#pragma omp parallel for schedule(static)
#endif
    for (size_t idx = 0; idx < data_size_; ++idx) {
      result.data_[idx] = data_[idx] - other.data_[idx];
    }

    return result;
  }

  Tensor<T, L> operator*(T scalar) const {
    std::vector<size_t> shape_vec(shape_, shape_ + dims_);
    Tensor<T, L> result(shape_vec);
#if defined(_OPENMP)
#pragma omp parallel for schedule(static)
#endif
    for (size_t i = 0; i < data_size_; ++i) {
      result.data_[i] = data_[i] * scalar;
    }
    return result;
  }

  Tensor<T, L> operator/(T scalar) const {
    if (scalar == T(0)) {
      throw std::invalid_argument("Division by zero");
    }

    std::vector<size_t> shape_vec(shape_, shape_ + dims_);
    Tensor<T, L> result(shape_vec);
#if defined(_OPENMP)
#pragma omp parallel for schedule(static)
#endif
    for (size_t i = 0; i < data_size_; ++i) {
      result.data_[i] = data_[i] / scalar;
    }
    return result;
  }

  Tensor<T, L> &operator+=(const Tensor<T, L> &other) {

    for (size_t i = 0; i < dims_; ++i) {
      if (shape_[i] != other.shape_[i]) {
        std::cerr << "Shape mismatch: " << shape_[i] << " vs "
                  << other.shape_[i] << std::endl;
        throw std::invalid_argument("Tensor shapes must match for addition");
      }
    }

#if defined(_OPENMP)
#pragma omp parallel for schedule(static)
#endif
    for (size_t idx = 0; idx < data_size_; ++idx) {
      data_[idx] += other.data_[idx];
    }

    return *this;
  }

  Tensor<T, L> &operator-=(const Tensor<T, L> &other) {

    for (size_t i = 0; i < dims_; ++i) {
      if (shape_[i] != other.shape_[i]) {
        throw std::invalid_argument("Tensor shapes must match for subtraction");
      }
    }

#if defined(_OPENMP)
#pragma omp parallel for schedule(static)
#endif
    for (size_t idx = 0; idx < data_size_; ++idx) {
      data_[idx] -= other.data_[idx];
    }

    return *this;
  }

  Tensor<T, L> &operator*=(const Tensor<T, L> &other) {

    for (size_t i = 0; i < dims_; ++i) {
      if (shape_[i] != other.shape_[i]) {
        throw std::invalid_argument(
            "Tensor shapes must match for element-wise multiplication");
      }
    }

#if defined(_OPENMP)
#pragma omp parallel for schedule(static)
#endif
    for (size_t idx = 0; idx < data_size_; ++idx) {
      data_[idx] *= other.data_[idx];
    }

    return *this;
  }

  Tensor<T, L> &operator*=(T scalar) {
#if defined(_OPENMP)
#pragma omp parallel for schedule(static)
#endif
    for (size_t i = 0; i < data_size_; ++i) {
      data_[i] *= scalar;
    }
    return *this;
  }

  Tensor<T, L> &operator/=(T scalar) {
    if (scalar == T(0)) {
      throw std::invalid_argument("Division by zero");
    }

#if defined(_OPENMP)
#pragma omp parallel for schedule(static)
#endif
    for (size_t i = 0; i < data_size_; ++i) {
      data_[i] /= scalar;
    }
    return *this;
  }

  T mean() const {
    T sum = T(0);
#if defined(_OPENMP)
#pragma omp parallel for reduction(+ : sum) schedule(static)
#endif
    for (size_t i = 0; i < data_size_; ++i) {
      sum += data_[i];
    }
    return sum / static_cast<T>(data_size_);
  }

  T variance() const {
    T m = mean();
    T sum_sq_diff = T(0);
#if defined(_OPENMP)
#pragma omp parallel for reduction(+ : sum_sq_diff) schedule(static)
#endif
    for (size_t i = 0; i < data_size_; ++i) {
      T diff = data_[i] - m;
      sum_sq_diff += diff * diff;
    }
    return sum_sq_diff / static_cast<T>(data_size_);
  }

  std::vector<T> channel_means() const {
    std::vector<T> means(channels(), T(0));

    if constexpr (dims_ == 4) {
      size_t channel_size = batch_size() * height() * width();

      for (size_t c = 0; c < channels(); ++c) {
        T sum = T(0);
        for (size_t n = 0; n < batch_size(); ++n) {
          for (size_t h = 0; h < height(); ++h) {
            for (size_t w = 0; w < width(); ++w) {
              sum += (*this)(n, c, h, w);
            }
          }
        }
        means[c] = sum / static_cast<T>(channel_size);
      }
    } else {
      throw std::runtime_error(
          "Unsupported tensor dimensionality for channel statistics");
    }

    return means;
  }

  std::vector<Tensor<T>> split(size_t num_splits) const {
    if (num_splits == 0 || num_splits > batch_size()) {
      throw std::invalid_argument("Invalid number of splits");
    }

    std::vector<Tensor<T>> splits;
    size_t split_size = batch_size() / num_splits;

    for (size_t i = 0; i < num_splits; ++i) {
      size_t start = i * split_size;
      size_t end = (i == num_splits - 1) ? batch_size() : start + split_size;

      if constexpr (dims_ == 4) {
        splits.emplace_back(slice_batch(start, end - 1));
      } else {
        throw std::runtime_error(
            "Unsupported tensor dimensionality for splitting");
      }
    }
    return splits;
  }

  Matrix<T> im2col(size_t kernel_h, size_t kernel_w, size_t stride_h = 1,
                   size_t stride_w = 1, size_t pad_h = 0,
                   size_t pad_w = 0) const {
    static_assert(dims_ == 4,
                  "im2col is only supported for 4D tensors (NCHW/NHWC)");

    const Tensor<T, L> *input_ptr = this;
    std::unique_ptr<Tensor<T, L>> padded_input_storage;

    if (pad_h > 0 || pad_w > 0) {
      padded_input_storage = std::make_unique<Tensor<T, L>>(pad(pad_h, pad_w));
      input_ptr = padded_input_storage.get();
    }
    const Tensor<T, L> &input_tensor = *input_ptr;
    const T *input_data = input_tensor.data();

    const size_t in_h = input_tensor.height();
    const size_t in_w = input_tensor.width();
    const size_t out_h = (in_h - kernel_h) / stride_h + 1;
    const size_t out_w = (in_w - kernel_w) / stride_w + 1;
    const size_t channels = input_tensor.channels();
    const size_t batch_size = input_tensor.batch_size();

    size_t col_height = channels * kernel_h * kernel_w;
    size_t col_width = batch_size * out_h * out_w;
<<<<<<< HEAD
    Matrix<T> col_matrix(col_height, col_width);
=======
    Matrix<T> col_matrix(static_cast<int>(col_height), static_cast<int>(col_width));
>>>>>>> 93d8ef74

#ifdef USE_TBB
    utils::parallel_for_2d<size_t>(batch_size, channels, [&](size_t n, size_t c) {
      for (size_t kh = 0; kh < kernel_h; ++kh) {
        for (size_t kw = 0; kw < kernel_w; ++kw) {
          size_t col_row_idx = (c * kernel_h + kh) * kernel_w + kw;
          for (size_t out_h_idx = 0; out_h_idx < out_h; ++out_h_idx) {
            for (size_t out_w_idx = 0; out_w_idx < out_w; ++out_w_idx) {
              size_t in_h_idx = out_h_idx * stride_h + kh;
              size_t in_w_idx = out_w_idx * stride_w + kw;
              size_t col_col_idx =
                  n * out_h * out_w + out_h_idx * out_w + out_w_idx;

              col_matrix(col_row_idx, col_col_idx) =
                  input_data[n * strides_[0] + c * strides_[1] +
                             in_h_idx * strides_[2] + in_w_idx * strides_[3]];
            }
          }
        }
      }
    });
#else
#if defined(_OPENMP)
#pragma omp parallel for collapse(2)
#endif
    for (size_t n = 0; n < batch_size; ++n) {
      for (size_t c = 0; c < channels; ++c) {
        for (size_t kh = 0; kh < kernel_h; ++kh) {
          for (size_t kw = 0; kw < kernel_w; ++kw) {
            size_t col_row_idx = (c * kernel_h + kh) * kernel_w + kw;
            for (size_t out_h_idx = 0; out_h_idx < out_h; ++out_h_idx) {
              for (size_t out_w_idx = 0; out_w_idx < out_w; ++out_w_idx) {
                size_t in_h_idx = out_h_idx * stride_h + kh;
                size_t in_w_idx = out_w_idx * stride_w + kw;
                size_t col_col_idx =
                    n * out_h * out_w + out_h_idx * out_w + out_w_idx;

                col_matrix(static_cast<int>(col_row_idx), static_cast<int>(col_col_idx)) =
                    input_data[n * strides_[0] + c * strides_[1] +
                               in_h_idx * strides_[2] + in_w_idx * strides_[3]];
              }
            }
          }
        }
      }
    }
#endif
    return col_matrix;
  }

  static Tensor<T, L> col2im(const Matrix<T> &col_matrix, size_t batch_size,
                             size_t channels, size_t height, size_t width,
                             size_t kernel_h, size_t kernel_w, size_t stride_h,
                             size_t stride_w, size_t pad_h, size_t pad_w) {

    size_t padded_h = height + 2 * pad_h;
    size_t padded_w = width + 2 * pad_w;
    size_t output_h = (height + 2 * pad_h - kernel_h) / stride_h + 1;
    size_t output_w = (width + 2 * pad_w - kernel_w) / stride_w + 1;

    Tensor<T, L> result_padded(batch_size, channels, padded_h, padded_w);


#ifdef USE_TBB
    utils::parallel_for_2d<size_t>(batch_size, output_h, [&](size_t n, size_t h_out) {
      for (size_t w_out = 0; w_out < output_w; ++w_out) {

<<<<<<< HEAD
#ifdef USE_TBB
    utils::parallel_for_2d<size_t>(batch_size, output_h, [&](size_t n, size_t h_out) {
      for (size_t w_out = 0; w_out < output_w; ++w_out) {

        size_t col_col_idx =
            n * output_h * output_w + h_out * output_w + w_out;

        for (size_t c = 0; c < channels; ++c) {
          for (size_t kh = 0; kh < kernel_h; ++kh) {
            for (size_t kw = 0; kw < kernel_w; ++kw) {

=======
        size_t col_col_idx =
            n * output_h * output_w + h_out * output_w + w_out;

        for (size_t c = 0; c < channels; ++c) {
          for (size_t kh = 0; kh < kernel_h; ++kh) {
            for (size_t kw = 0; kw < kernel_w; ++kw) {

>>>>>>> 93d8ef74
              size_t col_row_idx = (c * kernel_h + kh) * kernel_w + kw;

              size_t h_dest = h_out * stride_h + kh;
              size_t w_dest = w_out * stride_w + kw;

              result_padded(n, c, h_dest, w_dest) +=
                  col_matrix(col_row_idx, col_col_idx);
            }
          }
        }
      }
    });
#else
#if defined(_OPENMP)
#pragma omp parallel for collapse(2)
#endif
    for (size_t n = 0; n < batch_size; ++n) {
      for (size_t h_out = 0; h_out < output_h; ++h_out) {
        for (size_t w_out = 0; w_out < output_w; ++w_out) {

          size_t col_col_idx =
              n * output_h * output_w + h_out * output_w + w_out;

          for (size_t c = 0; c < channels; ++c) {
            for (size_t kh = 0; kh < kernel_h; ++kh) {
              for (size_t kw = 0; kw < kernel_w; ++kw) {

                size_t col_row_idx = (c * kernel_h + kh) * kernel_w + kw;

                size_t h_dest = h_out * stride_h + kh;
                size_t w_dest = w_out * stride_w + kw;

                result_padded(n, c, h_dest, w_dest) +=
                    col_matrix(static_cast<int>(col_row_idx), static_cast<int>(col_col_idx));
              }
            }
          }
        }
      }
    }
#endif

    if (pad_h > 0 || pad_w > 0) {
      return result_padded.crop(pad_h, pad_w, padded_h - pad_h - 1,
                                padded_w - pad_w - 1);
    } else {
      return result_padded;
    }
  }

  static Tensor<T> combine(std::vector<Tensor<T>> &tensors) {
    if (tensors.empty()) {
      throw std::invalid_argument("No tensors to combine");
    }

    size_t channels = tensors[0].channels();
    size_t height = tensors[0].height();
    size_t width = tensors[0].width();

    for (const auto &tensor : tensors) {
      if (tensor.channels() != channels || tensor.height() != height ||
          tensor.width() != width) {
        throw std::invalid_argument("All tensors must have the same shape");
      }
    }

    size_t total_batch_size =
        std::accumulate(tensors.begin(), tensors.end(), size_t(0),
                        [](size_t sum, const Tensor<T> &tensor) {
                          return sum + tensor.batch_size();
                        });

    Tensor<T> combined(total_batch_size, channels, height, width);

    size_t offset = 0;
    for (const auto &tensor : tensors) {
      size_t batch_size = tensor.batch_size();
      for (size_t n = 0; n < batch_size; ++n) {
        for (size_t c = 0; c < channels; ++c) {
          for (size_t h = 0; h < height; ++h) {
            for (size_t w = 0; w < width; ++w) {
              combined(offset + n, c, h, w) = tensor(n, c, h, w);
            }
          }
        }
      }
      offset += batch_size;
    }

    return combined;
  }

  template <Layout new_layout> Tensor<T, new_layout> as_layout() const {
    Tensor<T, new_layout> result(this->shape());

    if constexpr (dims_ == 4) {
      for (size_t n = 0; n < shape_[0]; ++n) {
        for (size_t c = 0; c < shape_[1]; ++c) {
          for (size_t h = 0; h < shape_[2]; ++h) {
            for (size_t w = 0; w < shape_[3]; ++w) {
              result(n, c, h, w) = (*this)(n, c, h, w);
            }
          }
        }
      }
    } else {
      throw std::runtime_error(
          "Conversion for this dimensionality not implemented.");
    }
    return result;
  }

  void print_data() const {
    std::cout << "Tensor data: ";
    if constexpr (dims_ == 4) {
      for (size_t n = 0; n < batch_size(); ++n) {
        for (size_t c = 0; c < channels(); ++c) {
          for (size_t h = 0; h < height(); ++h) {
            for (size_t w = 0; w < width(); ++w) {
              std::cout << operator()(n, c, h, w) << " ";
            }
          }
        }
        std::cout << std::endl;
      }
    }
    std::cout << std::endl;
  }

  int argmax_channel(size_t n, size_t h, size_t w) const {
    if (n >= batch_size() || h >= height() || w >= width()) {
      throw std::out_of_range("Index out of range in argmax_channel");
    }

    T max_val = -std::numeric_limits<T>::infinity();
    int max_idx = -1;

    for (size_t c = 0; c < channels(); ++c) {
      T val = operator()(n, c, h, w);
      if (val > max_val) {
        max_val = val;
        max_idx = static_cast<int>(c);
      }
    }
    return max_idx;
  }

  void save(std::ofstream &out) const {
    if (!out.is_open()) {
      throw std::runtime_error("File is not open for writing");
    }

    out.write(reinterpret_cast<const char *>(shape_), dims_ * sizeof(size_t));

    out.write(reinterpret_cast<const char *>(data_), data_size_ * sizeof(T));
  }

  static Tensor<T, L> load(std::ifstream &in) {
    if (!in.is_open()) {
      throw std::runtime_error("File is not open for reading");
    }
    std::vector<size_t> shape(dims_);
    in.read(reinterpret_cast<char *>(shape.data()), dims_ * sizeof(size_t));
    if (in.gcount() != dims_ * sizeof(size_t)) {
      throw std::runtime_error("Failed to read tensor shape from file");
    }

    Tensor<T, L> tensor(shape);
    in.read(reinterpret_cast<char *>(tensor.data()), tensor.size() * sizeof(T));
    if (in.gcount() != static_cast<std::streamsize>(tensor.size() * sizeof(T))) {
      throw std::runtime_error("Failed to read tensor data from file");
    }
    return tensor;
  }

private:
  void fill_avx2(T value) {
    if (data_size_ == 0)
      return;
#ifdef __AVX2__
    if constexpr (std::is_same_v<T, float>) {

      const size_t simd_size = 8;
      const size_t simd_end = (data_size_ / simd_size) * simd_size;

      __m256 vec_value = _mm256_set1_ps(value);

      for (size_t i = 0; i < simd_end; i += simd_size) {
        _mm256_store_ps(data_ + i, vec_value);
      }

      for (size_t i = simd_end; i < data_size_; ++i) {
        data_[i] = value;
      }
    } else if constexpr (std::is_same_v<T, double>) {

      const size_t simd_size = 4;
      const size_t simd_end = (data_size_ / simd_size) * simd_size;

      __m256d vec_value = _mm256_set1_pd(value);

      for (size_t i = 0; i < simd_end; i += simd_size) {
        _mm256_store_pd(data_ + i, vec_value);
      }

      for (size_t i = simd_end; i < data_size_; ++i) {
        data_[i] = value;
      }
    } else if constexpr (std::is_integral_v<T> && sizeof(T) == 4) {

      const size_t simd_size = 8;
      const size_t simd_end = (data_size_ / simd_size) * simd_size;

      __m256i vec_value = _mm256_set1_epi32(static_cast<int32_t>(value));

      for (size_t i = 0; i < simd_end; i += simd_size) {
        _mm256_store_si256(reinterpret_cast<__m256i *>(data_ + i), vec_value);
      }

      for (size_t i = simd_end; i < data_size_; ++i) {
        data_[i] = value;
      }
    } else {

      std::fill(data_, data_ + data_size_, value);
    }
#else

    std::fill(data_, data_ + data_size_, value);
#endif
  }

  void copy_avx2(const T *src) {
    if (data_size_ == 0 || src == nullptr)
      return;
#ifdef __AVX2__
    if constexpr (std::is_same_v<T, float>) {

      const size_t simd_size = 8;
      const size_t simd_end = (data_size_ / simd_size) * simd_size;

      for (size_t i = 0; i < simd_end; i += simd_size) {
        __m256 vec_data = _mm256_loadu_ps(src + i);
        _mm256_store_ps(data_ + i, vec_data);
      }

      for (size_t i = simd_end; i < data_size_; ++i) {
        data_[i] = src[i];
      }
    } else if constexpr (std::is_same_v<T, double>) {

      const size_t simd_size = 4;
      const size_t simd_end = (data_size_ / simd_size) * simd_size;

      for (size_t i = 0; i < simd_end; i += simd_size) {
        __m256d vec_data = _mm256_loadu_pd(src + i);
        _mm256_store_pd(data_ + i, vec_data);
      }

      for (size_t i = simd_end; i < data_size_; ++i) {
        data_[i] = src[i];
      }
    } else if constexpr (std::is_integral_v<T> && sizeof(T) == 4) {

      const size_t simd_size = 8;
      const size_t simd_end = (data_size_ / simd_size) * simd_size;

      for (size_t i = 0; i < simd_end; i += simd_size) {
        __m256i vec_data =
            _mm256_loadu_si256(reinterpret_cast<const __m256i *>(src + i));
        _mm256_store_si256(reinterpret_cast<__m256i *>(data_ + i), vec_data);
      }

      for (size_t i = simd_end; i < data_size_; ++i) {
        data_[i] = src[i];
      }
    } else {

      std::copy(src, src + data_size_, data_);
    }
#else

    std::copy(src, src + data_size_, data_);
#endif
  }
};<|MERGE_RESOLUTION|>--- conflicted
+++ resolved
@@ -20,8 +20,6 @@
 #include <stdexcept>
 #include <type_traits>
 #include <vector>
-<<<<<<< HEAD
-=======
 #include <sstream>
 
 #ifdef _WIN32
@@ -29,7 +27,6 @@
 #include <malloc.h>
 #endif
 
->>>>>>> 93d8ef74
 #include "utils/parallel_for.hpp"
 
 #ifdef __AVX2__
@@ -695,11 +692,7 @@
 
     size_t col_height = channels * kernel_h * kernel_w;
     size_t col_width = batch_size * out_h * out_w;
-<<<<<<< HEAD
-    Matrix<T> col_matrix(col_height, col_width);
-=======
     Matrix<T> col_matrix(static_cast<int>(col_height), static_cast<int>(col_width));
->>>>>>> 93d8ef74
 
 #ifdef USE_TBB
     utils::parallel_for_2d<size_t>(batch_size, channels, [&](size_t n, size_t c) {
@@ -767,11 +760,6 @@
     utils::parallel_for_2d<size_t>(batch_size, output_h, [&](size_t n, size_t h_out) {
       for (size_t w_out = 0; w_out < output_w; ++w_out) {
 
-<<<<<<< HEAD
-#ifdef USE_TBB
-    utils::parallel_for_2d<size_t>(batch_size, output_h, [&](size_t n, size_t h_out) {
-      for (size_t w_out = 0; w_out < output_w; ++w_out) {
-
         size_t col_col_idx =
             n * output_h * output_w + h_out * output_w + w_out;
 
@@ -779,15 +767,6 @@
           for (size_t kh = 0; kh < kernel_h; ++kh) {
             for (size_t kw = 0; kw < kernel_w; ++kw) {
 
-=======
-        size_t col_col_idx =
-            n * output_h * output_w + h_out * output_w + w_out;
-
-        for (size_t c = 0; c < channels; ++c) {
-          for (size_t kh = 0; kh < kernel_h; ++kh) {
-            for (size_t kw = 0; kw < kernel_w; ++kw) {
-
->>>>>>> 93d8ef74
               size_t col_row_idx = (c * kernel_h + kh) * kernel_w + kw;
 
               size_t h_dest = h_out * stride_h + kh;
