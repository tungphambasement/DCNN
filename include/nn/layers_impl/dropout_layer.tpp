--- conflicted
+++ resolved
@@ -126,14 +126,11 @@
                          }
                        });
 #else
-<<<<<<< HEAD
-=======
   const size_t batch_size = grad_output.batch_size();
   const size_t channels = grad_output.channels();
   const size_t height = grad_output.height();
   const size_t width = grad_output.width();
 
->>>>>>> 93d8ef74
 #if defined(_OPENMP)
 #pragma omp parallel for collapse(2)
 #endif
