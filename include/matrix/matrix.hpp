/*
 * Copyright (c) 2025 Tung D. Pham
 *
 * This software is licensed under the MIT License. See the LICENSE file in the
 * project root for the full license text.
 */

#pragma once

#include <cstring>
#include <iostream>
#include <random>
#ifdef __AVX2__
#include <immintrin.h> 
#endif
#include <algorithm>
#include <vector>
#include <cstdlib>     
#include <new>         

#ifdef _WIN32
#include <malloc.h>
#endif

template <typename T = float> struct Matrix {
private:
  T *data_; 
  size_t rows_, cols_;

  
  static constexpr size_t AVX2_ALIGNMENT = 32; 
  
  
  T* allocate_aligned(size_t count) {
    if (count == 0) return nullptr;
    
    
    size_t bytes = count * sizeof(T);
    
#ifdef _WIN32
    void* ptr = _aligned_malloc(bytes, AVX2_ALIGNMENT);
#else
    void* ptr = std::aligned_alloc(AVX2_ALIGNMENT, 
                                   ((bytes + AVX2_ALIGNMENT - 1) / AVX2_ALIGNMENT) * AVX2_ALIGNMENT);
#endif
                                   if (!ptr) {
      throw std::bad_alloc();
    }
    
    
    // std::memset(ptr, 0, bytes);
    return static_cast<T*>(ptr);
  }
  
  
  void deallocate_aligned(T* ptr) {
    if (ptr) {
#ifdef _WIN32
      _aligned_free(ptr);
#else
      free(ptr);
#endif
    }
  }

  
  inline void avx2_fill(T value, size_t size) {
#ifdef __AVX2__
    if constexpr (std::is_same_v<T, float>) {
      const size_t avx_size = 8; 
      const __m256 avx_value = _mm256_set1_ps(value);
      
      size_t i = 0;
      
      for (; i + avx_size <= size; i += avx_size) {
        _mm256_store_ps(data_ + i, avx_value); 
      }
      
      for (; i < size; ++i) {
        data_[i] = value;
      }
    } else {
      
      for (size_t i = 0; i < size; ++i) {
        data_[i] = value;
      }
    }
#else
    
    std::fill(data_, data_ + size, value);
#endif
  }

<<<<<<< HEAD
  inline void avx2_add(const T* a, const T* b, T* result, int size) const {
=======
  inline void avx2_add(const T* a, const T* b, T* result, size_t size) const {
>>>>>>> 018678dd
#ifdef __AVX2__
    if constexpr (std::is_same_v<T, float>) {
      const size_t avx_size = 8; 
      
      size_t i = 0;
      
      for (; i + avx_size <= size; i += avx_size) {
        __m256 va = _mm256_load_ps(a + i);     
        __m256 vb = _mm256_load_ps(b + i);     
        __m256 vresult = _mm256_add_ps(va, vb);
        _mm256_store_ps(result + i, vresult);  
      }
      
      for (; i < size; ++i) {
        result[i] = a[i] + b[i];
      }
    } else {
      
      for (size_t i = 0; i < size; ++i) {
        result[i] = a[i] + b[i];
      }
    }
#else
    std::copy(a, a + size, result);
    for (size_t i = 0; i < size; ++i) {
      result[i] += b[i];  
    }
#endif
  }

<<<<<<< HEAD
  inline void avx2_sub(const T* a, const T* b, T* result, int size) const {
=======
  inline void avx2_sub(const T* a, const T* b, T* result, size_t size) const {
>>>>>>> 018678dd
#ifdef __AVX2__
    if constexpr (std::is_same_v<T, float>) {
      const size_t avx_size = 8; 
      
      size_t i = 0;
      
      for (; i + avx_size <= size; i += avx_size) {
        __m256 va = _mm256_load_ps(a + i);     
        __m256 vb = _mm256_load_ps(b + i);     
        __m256 vresult = _mm256_sub_ps(va, vb);
        _mm256_store_ps(result + i, vresult);  
      }
      
      for (; i < size; ++i) {
        result[i] = a[i] - b[i];
      }
    } else {
      
      for (size_t i = 0; i < size; ++i) {
        result[i] = a[i] - b[i];
      }
    }
#else
    std::copy(a, a + size, result);
    for (size_t i = 0; i < size; ++i) {
      result[i] -= b[i];  
    }
#endif
  }

<<<<<<< HEAD
  inline void avx2_mul_scalar(const T* a, T scalar, T* result, int size) const {
=======
  inline void avx2_mul_scalar(const T* a, T scalar, T* result, size_t size) const {
>>>>>>> 018678dd
#ifdef __AVX2__
    if constexpr (std::is_same_v<T, float>) {
      const size_t avx_size = 8; 
      const __m256 avx_scalar = _mm256_set1_ps(scalar);
      
      size_t i = 0;
      
      for (; i + avx_size <= size; i += avx_size) {
        __m256 va = _mm256_load_ps(a + i);     
        __m256 vresult = _mm256_mul_ps(va, avx_scalar);
        _mm256_store_ps(result + i, vresult);  
      }
      
      for (; i < size; ++i) {
        result[i] = a[i] * scalar;
      }
    } else {
      
      for (size_t i = 0; i < size; ++i) {
        result[i] = a[i] * scalar;
      }
    }
#else
    std::copy(a, a + size, result);
    for (size_t i = 0; i < size; ++i) {
      result[i] *= scalar;
    }
#endif
  }

<<<<<<< HEAD
  inline void avx2_div_scalar(const T* a, T scalar, T* result, int size) const {
=======
  inline void avx2_div_scalar(const T* a, T scalar, T* result, size_t size) const {
>>>>>>> 018678dd
#ifdef __AVX2__
    if constexpr (std::is_same_v<T, float>) {
      const size_t avx_size = 8; 
      const __m256 avx_scalar = _mm256_set1_ps(scalar);
      
      size_t i = 0;
      
      for (; i + avx_size <= size; i += avx_size) {
        __m256 va = _mm256_load_ps(a + i);     
        __m256 vresult = _mm256_div_ps(va, avx_scalar);
        _mm256_store_ps(result + i, vresult);  
      }
      
      for (; i < size; ++i) {
        result[i] = a[i] / scalar;
      }
    } else {
      
      for (size_t i = 0; i < size; ++i) {
        result[i] = a[i] / scalar;
      }
    }
#else
    std::copy(a, a + size, result);
    for (size_t i = 0; i < size; ++i) {
      result[i] /= scalar;  
    }
#endif
  }

  
  inline void avx2_matmul(const Matrix &a, const Matrix &b, Matrix &result) const {
#ifdef __AVX2__
    if constexpr (std::is_same_v<T, float>) {
      const size_t avx_size = 8; 
      
      
      const size_t tile_size = 64;
      
      for (size_t ii = 0; ii < a.rows_; ii += tile_size) {
        for (size_t jj = 0; jj < b.cols_; jj += tile_size) {
          for (size_t kk = 0; kk < a.cols_; kk += tile_size) {
            
            size_t i_end = std::min(ii + tile_size, a.rows_);
            size_t j_end = std::min(jj + tile_size, b.cols_);
            size_t k_end = std::min(kk + tile_size, a.cols_);
            
            for (size_t i = ii; i < i_end; ++i) {
              for (size_t j = jj; j + avx_size <= j_end; j += avx_size) {
                __m256 sum = _mm256_load_ps(&result.data_[i * b.cols_ + j]); 
                
                for (size_t k = kk; k < k_end; ++k) {
                  __m256 a_val = _mm256_set1_ps(a.data_[i * a.cols_ + k]);
                  __m256 b_val = _mm256_load_ps(&b.data_[k * b.cols_ + j]); 
                  sum = _mm256_fmadd_ps(a_val, b_val, sum);
                }
                
                _mm256_store_ps(&result.data_[i * b.cols_ + j], sum); 
              }
              
              
              for (size_t j = (j_end / avx_size) * avx_size; j < j_end; ++j) {
                T sum = result.data_[i * b.cols_ + j];
                for (size_t k = kk; k < k_end; ++k) {
                  sum += a.data_[i * a.cols_ + k] * b.data_[k * b.cols_ + j];
                }
                result.data_[i * b.cols_ + j] = sum;
              }
            }
          }
        }
      }
    } else {
      
      for (size_t i = 0; i < a.rows_; ++i) {
        for (size_t j = 0; j < b.cols_; ++j) {
          T sum = 0;
          for (size_t k = 0; k < a.cols_; ++k) {
            sum += a.data_[i * a.cols_ + k] * b.data_[k * b.cols_ + j];
          }
          result.data_[i * b.cols_ + j] = sum;
        }
      }
    }
#else
    
    for (size_t i = 0; i < a.rows_; ++i) {
      for (size_t j = 0; j < b.cols_; ++j) {
        T sum = 0;
        for (size_t k = 0; k < a.cols_; ++k) {
          sum += a.data_[i * a.cols_ + k] * b.data_[k * b.cols_ + j];
        }
        result.data_[i * b.cols_ + j] = sum;  
      }
    }
#endif
  }

public:
  
  Matrix() : rows_(0), cols_(0), data_(nullptr) {}

  Matrix(size_t rows_, size_t cols_, T *initialdata_ = nullptr)
      : rows_(rows_), cols_(cols_) {
    data_ = allocate_aligned(rows_ * cols_);
    if (initialdata_ != nullptr) {
      memcpy(data_, initialdata_, rows_ * cols_ * sizeof(T));
    } else {
    }
  }

  Matrix(const Matrix &other) {
    if(this->size() != other.size()){
      deallocate_aligned(this->data_);
    }
    this->rows_ = other.rows_;
    this->cols_ = other.cols_;
    memcpy(data_, other.data_, rows_ * cols_ * sizeof(T));
  }

  
  Matrix(Matrix &&other) noexcept
      : rows_(other.rows_), cols_(other.cols_), data_(other.data_) {
    
    other.rows_ = 0;
    other.cols_ = 0;
    other.data_ = nullptr;
  }

  
  Matrix &operator=(Matrix &&other) noexcept {
    if (this != &other) {
      deallocate_aligned(data_); 

      
      rows_ = other.rows_;
      cols_ = other.cols_;
      data_ = other.data_;

      
      other.rows_ = 0;
      other.cols_ = 0;
      other.data_ = nullptr;
    }
    return *this;
  }

  ~Matrix() {
    deallocate_aligned(data_); 
  }

  T &operator()(size_t row, size_t col) {
    return data_[row * cols_ + col];
  }

  const T &operator()(size_t row, size_t col) const {
    return data_[row * cols_ + col];
  }

  T* data(){
    return data_;
  }

  T* data() const {
    return data_;
  }

  void fill(T value) {
    size_t size = rows_ * cols_;
    if (size > 32) { 
      avx2_fill(value, size);
    } else {
      for (size_t i = 0; i < size; ++i) {
        data_[i] = value;
      }
    }
  }

  void print() const {
    for (size_t r = 0; r < rows_; ++r) {
      for (size_t c = 0; c < cols_; ++c) {
        std::cout << (*this)(r, c) << " ";
      }
      std::cout << std::endl;
    }
  }

  inline Matrix operator+(const Matrix &other) const {
    if (rows_ != other.rows_ || cols_ != other.cols_) {
      throw std::invalid_argument("Matrix dimensions must match for addition.");
    }
    Matrix result(rows_, cols_);
    size_t size = rows_ * cols_;

    if (size > 32) {
      avx2_add(data_, other.data_, result.data_, size);
    } else {

      for (size_t i = 0; i < size; ++i) {
        result.data_[i] = data_[i] + other.data_[i];
      }
    }
    return result;
  }

  inline Matrix operator+=(const Matrix &other) {
    if (rows_ != other.rows_ || cols_ != other.cols_) {
      throw std::invalid_argument("Matrix dimensions must match for addition.");
    }
    size_t size = rows_ * cols_;

    if (size > 32) {
      avx2_add(data_, other.data_, data_, size);
    } else {

      for (size_t i = 0; i < size; ++i) {
        data_[i] += other.data_[i];
      }
    }
    return *this;
  }

  inline Matrix operator-(const Matrix &other) const {
    if (rows_ != other.rows_ || cols_ != other.cols_) {
      throw std::invalid_argument(
          "Matrix dimensions must match for subtraction.");
    }
    Matrix result(rows_, cols_);
    size_t size = rows_ * cols_;

    if (size > 32) {
      avx2_sub(data_, other.data_, result.data_, size);
    } else {

      for (size_t i = 0; i < size; ++i) {
        result.data_[i] = data_[i] - other.data_[i];
      }
    }
    return result;
  }

  inline Matrix operator-=(const Matrix &other) {
    if (rows_ != other.rows_ || cols_ != other.cols_) {
      throw std::invalid_argument(
          "Matrix dimensions must match for subtraction.");
    }
    size_t size = rows_ * cols_;

    if (size > 32) {  
      avx2_sub(data_, other.data_, data_, size);
    } else {

      for (size_t i = 0; i < size; ++i) {
        data_[i] -= other.data_[i];
      }
    }
    return *this;
  }

  inline Matrix operator*(T scalar) const {
    Matrix result(rows_, cols_);
    size_t size = rows_ * cols_;

    if (size > 32) {
      avx2_mul_scalar(data_, scalar, result.data_, size);
    } else {
      for (size_t i = 0; i < size; ++i) {
        result.data_[i] = data_[i] * scalar;
      }
    }
    return result;
  }

  inline Matrix operator*=(T scalar) {
    size_t size = rows_ * cols_;

    if (size > 32) {
      avx2_mul_scalar(data_, scalar, data_, size);
    } else {

      for (size_t i = 0; i < size; ++i) {
        data_[i] *= scalar;
      }
    }
    return *this;
  }

  inline Matrix operator/(T scalar) const {
    if (scalar == 0) {
      throw std::invalid_argument("Division by zero.");
    }
    Matrix result(rows_, cols_);
    size_t size = rows_ * cols_;

    if (size > 32) {  
      avx2_div_scalar(data_, scalar, result.data_, size);
    } else {

      for (size_t i = 0; i < size; ++i) {
        result.data_[i] = data_[i] / scalar;
      }
    }
    return result;
  }

  inline Matrix operator/=(T scalar) {
    if (scalar == 0) {
      throw std::invalid_argument("Division by zero.");
    }
    size_t size = rows_ * cols_;

    if (size > 32) {
      avx2_div_scalar(data_, scalar, data_, size);
    } else {

      for (size_t i = 0; i < size; ++i) {
        data_[i] /= scalar;
      }
    }
    return *this;
  }

  inline Matrix operator*(const Matrix &other) const {
    if (cols_ != other.rows_) {
      throw std::invalid_argument(
          "Matrix dimensions must match for multiplication.");
    }
    Matrix result(rows_, other.cols_);
    result.fill(0.0); 
    
    
    if constexpr (std::is_same_v<T, float>) {
      if (rows_ * other.cols_ > 1024) { 
        avx2_matmul(*this, other, result);
        return result;
      }
    }
<<<<<<< HEAD
    
    
=======

    size_t other_cols = other.cols();

>>>>>>> 018678dd
#if defined(_OPENMP)
#pragma omp parallel for collapse(2) schedule(static)
#endif
    for (size_t r = 0; r < rows_; ++r) {
      for (size_t c = 0; c < other_cols; ++c) {
        T sum = 0.0;
        for (size_t k = 0; k < cols_; ++k) {
          sum += (*this)(r, k) * other(k, c);
        }
        result(r, c) = sum;
      }
    }
    return result;
  }

  inline Matrix &operator=(const Matrix &other) = delete;

  Matrix<T> clone() const {
    return Matrix(rows_, cols_, data_);
  }

  Matrix transpose() const {
    Matrix result(cols_, rows_);
<<<<<<< HEAD
#if defined(_OPENMP)
#pragma omp parallel for collapse(2) schedule(static)
#endif
    for (int r = 0; r < rows_; ++r) {
      for (int c = 0; c < cols_; ++c) {
        result(c, r) = (*this)(r, c);
=======

    T* result_data = result.data();
  #if defined(_OPENMP)
  #pragma omp parallel for schedule(static)
  #endif
      for (size_t r = 0; r < rows_; ++r) {
        for (size_t c = 0; c < cols_; ++c) {
          result_data[c * rows_ + r] = this->data_[r * cols_ + c];
        }
>>>>>>> 018678dd
      }
    return result;
  }

  Matrix reshape(size_t newrows_, size_t newcols_) const {
    if (rows_ * cols_ != newrows_ * newcols_) {
      throw std::invalid_argument(
          "Total number of elements must remain the same for reshape.");
    }
    return Matrix(newrows_, newcols_, data_);
  }

  Matrix pad(size_t padrows_, size_t padcols_, T value = 0.0) const {
    Matrix result(rows_ + 2 * padrows_, cols_ + 2 * padcols_);
    result.fill(value);
#if defined(_OPENMP)
#pragma omp parallel for schedule(static)
#endif
    for (size_t r = 0; r < rows_; ++r) {
      for (size_t c = 0; c < cols_; ++c) {
        result(r + padrows_, c + padcols_) = (*this)(r, c);
      }
    }
    return result;
  }

  Matrix crop(size_t startRow, size_t startCol, size_t endRow, size_t endCol) const {
    if (startRow < 0 || startCol < 0 || endRow >= rows_ || endCol >= cols_ ||
        startRow >= endRow || startCol >= endCol) {
      throw std::invalid_argument("Invalid crop dimensions.");
    }
    Matrix result(endRow - startRow + 1, endCol - startCol + 1);
#if defined(_OPENMP)
#pragma omp parallel for
#endif
    for (size_t r = startRow; r <= endRow; ++r) {
      for (size_t c = startCol; c <= endCol; ++c) {
        result(r - startRow, c - startCol) = (*this)(r, c);
      }
    }
    return result;
  }

  size_t rows() const { return rows_; }
  size_t cols() const { return cols_; }

  T mean() const {
    size_t size = rows_ * cols_;

#ifdef __AVX2__
    if constexpr (std::is_same_v<T, float>) {
      if (size > 32) { 
        const size_t avx_size = 8; 
        __m256 sum_vec = _mm256_setzero_ps();
        
        size_t i = 0;
        
        for (; i + avx_size <= size; i += avx_size) {
          __m256 data_vec = _mm256_load_ps(data_ + i); 
          sum_vec = _mm256_add_ps(sum_vec, data_vec);
        }
        
        
        float sum_array[8];
        _mm256_storeu_ps(sum_array, sum_vec);
        T sum = sum_array[0] + sum_array[1] + sum_array[2] + sum_array[3] +
                sum_array[4] + sum_array[5] + sum_array[6] + sum_array[7];
        
        
        for (; i < size; ++i) {
          sum += data_[i];
        }

        return sum / static_cast<T>(1.0 * size);
      }
    }
#endif
    
    
<<<<<<< HEAD
    T sum = 0.0;
=======
    T sum = T(0);
>>>>>>> 018678dd
#if defined(_OPENMP)
#pragma omp parallel for reduction(+ : sum)
#endif
    for (size_t i = 0; i < size; ++i) {
      sum += data_[i];
    }
    return (sum / (T(1) * size));
  }

  size_t size() const { return rows_ * cols_; }

  void resize(size_t newrows_, size_t newcols_) {
    if (newrows_ == rows_ && newcols_ == cols_) {
      return; 
    }

    deallocate_aligned(data_);
    rows_ = newrows_;
    cols_ = newcols_;

    size_t size = rows_ * cols_;
    data_ = size > 0 ? allocate_aligned(size) : nullptr;
  }

  static void dot(const Matrix &a, const Matrix &b, Matrix &result) {
    if (a.cols_ != b.rows_ || result.rows_ != a.rows_ || result.cols_ != b.cols_) {
      throw std::invalid_argument(
          "Matrix dimensions must match for dot product.");
    }

    result.fill(0.0); 
    
    
    if constexpr (std::is_same_v<T, float>) {
      if (a.rows_ * b.cols_ > 1024) { 
        a.avx2_matmul(a, b, result);
        return;
      }
    }
    
    
    const T* a_data = a.data_;
    const T* b_data = b.data_;
    T* result_data = result.data_;
    
#if defined(_OPENMP)
<<<<<<< HEAD
#pragma omp parallel for collapse(2) schedule(static)
=======
#pragma omp parallel for schedule(static)
>>>>>>> 018678dd
#endif
    for (size_t r = 0; r < a.rows_; ++r) {
      for (size_t c = 0; c < b.cols_; ++c) {
        T sum = T(0);
        for (size_t k = 0; k < a.cols_; ++k) {
          sum += a_data[r * a.cols_ + k] * b_data[k * b.cols_ + c]; 
        }
        result_data[r * b.cols_ + c] = sum;
      }
    }
  }

  std::vector<T> to_vector() const {
    return std::vector<T>(data_, data_ + rows_ * cols_);
  }

    void fill_random_uniform(T range) {
    std::mt19937 gen(0);
    std::uniform_real_distribution<T> dis(-range, range);
    for (size_t i = 0; i < rows_ * cols_; ++i) {
      data_[i] = dis(gen);
    }
  }

  void fill_random_normal(T stddev) {
    std::random_device rd;
    std::mt19937 gen(rd());
    std::normal_distribution<T> dis(0, stddev);
    for (size_t i = 0; i < rows_ * cols_; ++i) {
      data_[i] = dis(gen);
    }
  }
};<|MERGE_RESOLUTION|>--- conflicted
+++ resolved
@@ -91,11 +91,7 @@
 #endif
   }
 
-<<<<<<< HEAD
-  inline void avx2_add(const T* a, const T* b, T* result, int size) const {
-=======
   inline void avx2_add(const T* a, const T* b, T* result, size_t size) const {
->>>>>>> 018678dd
 #ifdef __AVX2__
     if constexpr (std::is_same_v<T, float>) {
       const size_t avx_size = 8; 
@@ -126,11 +122,7 @@
 #endif
   }
 
-<<<<<<< HEAD
-  inline void avx2_sub(const T* a, const T* b, T* result, int size) const {
-=======
   inline void avx2_sub(const T* a, const T* b, T* result, size_t size) const {
->>>>>>> 018678dd
 #ifdef __AVX2__
     if constexpr (std::is_same_v<T, float>) {
       const size_t avx_size = 8; 
@@ -161,11 +153,7 @@
 #endif
   }
 
-<<<<<<< HEAD
-  inline void avx2_mul_scalar(const T* a, T scalar, T* result, int size) const {
-=======
   inline void avx2_mul_scalar(const T* a, T scalar, T* result, size_t size) const {
->>>>>>> 018678dd
 #ifdef __AVX2__
     if constexpr (std::is_same_v<T, float>) {
       const size_t avx_size = 8; 
@@ -196,11 +184,7 @@
 #endif
   }
 
-<<<<<<< HEAD
-  inline void avx2_div_scalar(const T* a, T scalar, T* result, int size) const {
-=======
   inline void avx2_div_scalar(const T* a, T scalar, T* result, size_t size) const {
->>>>>>> 018678dd
 #ifdef __AVX2__
     if constexpr (std::is_same_v<T, float>) {
       const size_t avx_size = 8; 
@@ -538,14 +522,9 @@
         return result;
       }
     }
-<<<<<<< HEAD
-    
-    
-=======
 
     size_t other_cols = other.cols();
 
->>>>>>> 018678dd
 #if defined(_OPENMP)
 #pragma omp parallel for collapse(2) schedule(static)
 #endif
@@ -569,14 +548,6 @@
 
   Matrix transpose() const {
     Matrix result(cols_, rows_);
-<<<<<<< HEAD
-#if defined(_OPENMP)
-#pragma omp parallel for collapse(2) schedule(static)
-#endif
-    for (int r = 0; r < rows_; ++r) {
-      for (int c = 0; c < cols_; ++c) {
-        result(c, r) = (*this)(r, c);
-=======
 
     T* result_data = result.data();
   #if defined(_OPENMP)
@@ -586,7 +557,6 @@
         for (size_t c = 0; c < cols_; ++c) {
           result_data[c * rows_ + r] = this->data_[r * cols_ + c];
         }
->>>>>>> 018678dd
       }
     return result;
   }
@@ -666,11 +636,7 @@
 #endif
     
     
-<<<<<<< HEAD
-    T sum = 0.0;
-=======
     T sum = T(0);
->>>>>>> 018678dd
 #if defined(_OPENMP)
 #pragma omp parallel for reduction(+ : sum)
 #endif
@@ -717,11 +683,7 @@
     T* result_data = result.data_;
     
 #if defined(_OPENMP)
-<<<<<<< HEAD
-#pragma omp parallel for collapse(2) schedule(static)
-=======
 #pragma omp parallel for schedule(static)
->>>>>>> 018678dd
 #endif
     for (size_t r = 0; r < a.rows_; ++r) {
       for (size_t c = 0; c < b.cols_; ++c) {
